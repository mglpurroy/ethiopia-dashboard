--- conflicted
+++ resolved
@@ -199,13 +199,8 @@
             st.error(f"Shapefile not found: {ETHIOPIA_SHAPEFILE}")
             return pd.DataFrame()
         
-<<<<<<< HEAD
-        # Load shapefile
+        # Load shapefile with optimized settings
         admin3_gdf = gpd.read_file(ETHIOPIA_SHAPEFILE)
-=======
-        # Load shapefile with optimized settings
-        admin3_gdf = gpd.read_file(ADMIN_SHAPEFILES[3])
->>>>>>> 5f62a40a
         
         # Optimize geometry for faster processing
         admin3_gdf = admin3_gdf.to_crs('EPSG:4326')  # Ensure consistent CRS
@@ -225,34 +220,11 @@
                     progress_bar = st.progress(0)
                     total_rows = len(admin3_gdf)
                     
-<<<<<<< HEAD
-                    for idx, row in admin3_gdf.iterrows():
-                        try:
-                            geom = [row.geometry.__geo_interface__]
-                            out_image, _ = mask(src, geom, crop=True, nodata=0)
-                            pop_sum = out_image[out_image > 0].sum()
-                            
-                            population_data.append({
-                                'ADM3_PCODE': row['ADM3_PCODE'],
-                                'ADM3_EN': row['ADM3_EN'],
-                                'ADM2_PCODE': row['ADM2_PCODE'],
-                                'ADM2_EN': row['ADM2_EN'],
-                                'ADM1_PCODE': row['ADM1_PCODE'],
-                                'ADM1_EN': row['ADM1_EN'],
-                                'ADM0_PCODE': 'ETH',  # Ethiopia country code
-                                'pop_count': int(pop_sum),
-                                'pop_count_millions': pop_sum / 1e6
-                            })
-                        except Exception:
-                            # Skip problematic rows but continue processing
-                            continue
-=======
                     # Process in batches for better memory management
                     batch_size = 50
                     for batch_start in range(0, total_rows, batch_size):
                         batch_end = min(batch_start + batch_size, total_rows)
                         batch_gdf = admin3_gdf.iloc[batch_start:batch_end]
->>>>>>> 5f62a40a
                         
                         for idx, row in batch_gdf.iterrows():
                             try:
@@ -267,7 +239,7 @@
                                     'ADM2_EN': row['ADM2_EN'],
                                     'ADM1_PCODE': row['ADM1_PCODE'],
                                     'ADM1_EN': row['ADM1_EN'],
-                                    'ADM0_PCODE': row['ADM0_PCODE'],
+                                    'ADM0_PCODE': 'ETH',  # Ethiopia country code
                                     'pop_count': int(pop_sum),
                                     'pop_count_millions': pop_sum / 1e6
                                 })
@@ -444,14 +416,16 @@
         return cached_data
     
     boundaries = {}
-<<<<<<< HEAD
     try:
         if not ETHIOPIA_SHAPEFILE.exists():
             st.warning(f"Shapefile not found: {ETHIOPIA_SHAPEFILE}")
             return {1: gpd.GeoDataFrame(), 2: gpd.GeoDataFrame(), 3: gpd.GeoDataFrame()}
         
-        # Load the main shapefile
+        # Load the main shapefile with optimized settings
         gdf = gpd.read_file(ETHIOPIA_SHAPEFILE)
+        
+        # Ensure consistent CRS
+        gdf = gdf.to_crs('EPSG:4326')
         
         # Admin 3 (Woredas) - use the original data
         boundaries[3] = gdf
@@ -462,6 +436,8 @@
                                  aggfunc='first', as_index=False)
         # Ensure column names are preserved
         admin2_gdf = admin2_gdf[['ADM2_PCODE', 'ADM2_EN', 'ADM1_PCODE', 'ADM1_EN', 'geometry']]
+        # Simplify geometries for better performance
+        admin2_gdf.geometry = admin2_gdf.geometry.simplify(tolerance=0.001, preserve_topology=True)
         boundaries[2] = admin2_gdf
         st.success(f"✅ Created Admin 2 (Zones) boundaries: {len(admin2_gdf)} features")
         
@@ -470,37 +446,14 @@
                                  aggfunc='first', as_index=False)
         # Ensure column names are preserved
         admin1_gdf = admin1_gdf[['ADM1_PCODE', 'ADM1_EN', 'geometry']]
+        # Simplify geometries for better performance
+        admin1_gdf.geometry = admin1_gdf.geometry.simplify(tolerance=0.001, preserve_topology=True)
         boundaries[1] = admin1_gdf
         st.success(f"✅ Created Admin 1 (Regions) boundaries: {len(admin1_gdf)} features")
         
     except Exception as e:
         st.warning(f"Error loading admin boundaries: {str(e)}")
         boundaries = {1: gpd.GeoDataFrame(), 2: gpd.GeoDataFrame(), 3: gpd.GeoDataFrame()}
-=======
-    for level in [1, 2, 3]:
-        try:
-            if not ADMIN_SHAPEFILES[level].exists():
-                st.warning(f"Shapefile not found: {ADMIN_SHAPEFILES[level]}")
-                boundaries[level] = gpd.GeoDataFrame()
-                continue
-            
-            # Load with optimized settings
-            gdf = gpd.read_file(ADMIN_SHAPEFILES[level])
-            
-            # Simplify geometries for better performance (reduce precision)
-            if level <= 2:  # Only simplify for higher level boundaries
-                gdf.geometry = gdf.geometry.simplify(tolerance=0.001, preserve_topology=True)
-            
-            # Ensure consistent CRS
-            gdf = gdf.to_crs('EPSG:4326')
-            
-            boundaries[level] = gdf
-            st.success(f"✅ Loaded Admin {level} boundaries: {len(gdf)} features")
-            
-        except Exception as e:
-            st.warning(f"Error loading admin {level} boundaries: {str(e)}")
-            boundaries[level] = gpd.GeoDataFrame()
->>>>>>> 5f62a40a
     
     # Cache the result
     save_to_cache(cache_key, boundaries)
